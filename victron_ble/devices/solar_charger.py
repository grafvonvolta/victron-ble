--- conflicted
+++ resolved
@@ -76,14 +76,7 @@
             "battery_charging_current": pkt.battery_charging_current / 10,
             "yield_today": pkt.yield_today * 10,
             "solar_power": pkt.solar_power,
-<<<<<<< HEAD
-            "external_device_load": pkt.external_device_load,
-        }
-=======
             "external_device_load": 0
             if pkt.external_device_load == 0x1FF
             else pkt.external_device_load,
-        }
-
-        return SolarChargerData(self.get_model_id(data), parsed)
->>>>>>> a1064757
+        }